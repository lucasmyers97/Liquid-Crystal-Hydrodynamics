"""

"""

import unittest

import numpy as np
import FiniteDifference as fd
import biharm as bh
import matplotlib.pyplot as plt

class TestBiharmonicSolver(unittest.TestCase):
    
    def test_biharmSolver(self):
        """
        This function tests the biharmonic equation solver found in the
        `biharm.py` package. It uses sin(X - Y)*cos(X + Y) as the source 
        function and then checks numerically applies the modified biharmonic
        equation to the solution to see if the result matches the source.
        """
<<<<<<< HEAD
        
        origin = [0, 0]
        L = [3, 5]
        shape = [300, 500]
        alpha = 1e-100
        maxiter = 500
        
        x = np.linspace(origin[0], origin[0] + L[0], num=(shape[0]-1))
        y = np.linspace(origin[1], origin[1] + L[1], num=(shape[1]-1))
        X, Y = np.meshgrid(x, y, indexing='ij')
        F = np.sin(X - Y)*np.cos(X + Y)
        
        biharm_solv = bh.Biharm(L, shape, alpha, cg_maxiter=maxiter)
        U, info, calls = biharm_solv.solve(F)
        
        U_bds = biharm_solv.applyBCs(U)
        
        dx = biharm_solv.hx
        dy = biharm_solv.hy
        result = ( fd.dx4(U_bds, dx) + fd.dy4(U_bds, dy) 
                    + (2 + alpha)*fd.dx2(fd.dy2(U_bds, dy), dx)[1:-1, 1:-1] )
        residual = np.sum( np.abs( result - F ) )
        
        self.assertTrue(residual < np.sqrt(dx**2 + dy**2))
        
if __name__ == '__main__':
    unittest.main()
=======

origin = [-2, -4]
L = [3, 5]
shape = [400, 600]
alpha = 3
maxiter = 500

Nx = shape[0]
Ny = shape[1]
hx = L[0]/shape[0]
hy = L[1]/shape[1]
        
def applyBc(U):
    Uex = np.zeros((Nx+3, Ny+3))
    Uex[2:-2, 2:-2] = U
    Uex[0, :] = Uex[2, :]
    Uex[-1, :] = Uex[-3, :]
    Uex[:, 0] = Uex[:, 2]
    Uex[:, -1] = Uex[:, -3]
    return Uex

def d2x(X):
    return (X[2:, 1:-1] - 2*X[1:-1, 1:-1] + X[:-2, 1:-1]) / hx**2
def d2y(X):
    return (X[1:-1, 2:] - 2*X[1:-1, 1:-1] + X[1:-1, :-2]) / hy**2
def lap(X):
    return d2x(X) + d2y(X)
def bih(X):
    return lap(lap(X))

x = np.linspace(origin[0], origin[0] + L[0], num=shape[0] - 1)
y = np.linspace(origin[1], origin[1] + L[1], num=shape[1] - 1)
X, Y = np.meshgrid(x, y, indexing='ij')
F = np.sin(X - Y)*np.cos(X + Y)

biharm_solv = bh.Biharm(L, shape, alpha, cg_maxiter=maxiter)
U, info, calls = biharm_solv.solve(F)

Uext = applyBc(U)
res = bih(Uext) + alpha * d2x(d2y(Uext)) - F

plt.matshow(res)
plt.colorbar()

# U_bds = biharm_solv.applyBCs(U)

# dx = biharm_solv.hx
# dy = biharm_solv.hy
# result = ( fd.dx2(fd.dx2(U_bds, dx), dx) + fd.dy2(fd.dy2(U_bds, dy), dy)
#            + (2 + alpha)*fd.dx2(fd.dy2(U_bds, dy), dx) )
# residual = np.sum( np.abs( result[1:-1, 1:-1] - F ) )
>>>>>>> c236163f
<|MERGE_RESOLUTION|>--- conflicted
+++ resolved
@@ -18,7 +18,6 @@
         function and then checks numerically applies the modified biharmonic
         equation to the solution to see if the result matches the source.
         """
-<<<<<<< HEAD
         
         origin = [0, 0]
         L = [3, 5]
@@ -45,57 +44,4 @@
         self.assertTrue(residual < np.sqrt(dx**2 + dy**2))
         
 if __name__ == '__main__':
-    unittest.main()
-=======
-
-origin = [-2, -4]
-L = [3, 5]
-shape = [400, 600]
-alpha = 3
-maxiter = 500
-
-Nx = shape[0]
-Ny = shape[1]
-hx = L[0]/shape[0]
-hy = L[1]/shape[1]
-        
-def applyBc(U):
-    Uex = np.zeros((Nx+3, Ny+3))
-    Uex[2:-2, 2:-2] = U
-    Uex[0, :] = Uex[2, :]
-    Uex[-1, :] = Uex[-3, :]
-    Uex[:, 0] = Uex[:, 2]
-    Uex[:, -1] = Uex[:, -3]
-    return Uex
-
-def d2x(X):
-    return (X[2:, 1:-1] - 2*X[1:-1, 1:-1] + X[:-2, 1:-1]) / hx**2
-def d2y(X):
-    return (X[1:-1, 2:] - 2*X[1:-1, 1:-1] + X[1:-1, :-2]) / hy**2
-def lap(X):
-    return d2x(X) + d2y(X)
-def bih(X):
-    return lap(lap(X))
-
-x = np.linspace(origin[0], origin[0] + L[0], num=shape[0] - 1)
-y = np.linspace(origin[1], origin[1] + L[1], num=shape[1] - 1)
-X, Y = np.meshgrid(x, y, indexing='ij')
-F = np.sin(X - Y)*np.cos(X + Y)
-
-biharm_solv = bh.Biharm(L, shape, alpha, cg_maxiter=maxiter)
-U, info, calls = biharm_solv.solve(F)
-
-Uext = applyBc(U)
-res = bih(Uext) + alpha * d2x(d2y(Uext)) - F
-
-plt.matshow(res)
-plt.colorbar()
-
-# U_bds = biharm_solv.applyBCs(U)
-
-# dx = biharm_solv.hx
-# dy = biharm_solv.hy
-# result = ( fd.dx2(fd.dx2(U_bds, dx), dx) + fd.dy2(fd.dy2(U_bds, dy), dy)
-#            + (2 + alpha)*fd.dx2(fd.dy2(U_bds, dy), dx) )
-# residual = np.sum( np.abs( result[1:-1, 1:-1] - F ) )
->>>>>>> c236163f
+    unittest.main()